--- conflicted
+++ resolved
@@ -4,11 +4,8 @@
        { "path": "plugins/common" },
        { "path": "plugins/groundwork" },
        { "path": "plugins/projectmanager" },
-<<<<<<< HEAD
-       { "path": "plugins/postmortem-reminder" }
-=======
+       { "path": "plugins/postmortem-reminder" },
        { "path": "plugins/customlabels" }
->>>>>>> c7664ee6
     ],
     "settings": {
        "go.formatTool": "goimports",
